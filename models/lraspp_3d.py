--- conflicted
+++ resolved
@@ -120,25 +120,4 @@
 
     def predict_all_patches(self, img, min_overlap=0.5, use_gaussian=True):
         return self.patching.predict_all_patches(
-<<<<<<< HEAD
-            img, patch_size=self.patch_size, min_overlap=min_overlap, use_gaussian=use_gaussian)
-=======
-            img, patch_size=self.patch_size, min_overlap=min_overlap, use_gaussian=use_gaussian)
-
-
-if __name__ == '__main__':
-    model = LRASPP_MobileNetv3_large_3d(num_classes=3)
-    print(model)
-    torchinfo.summary(model, (1, 1, 128, 128, 128))
-
-    class PatchWrapper(nn.Module):
-        def __init__(self, model):
-            super().__init__()
-            self.model = model
-
-        def forward(self, x):
-            return self.model.predict_all_patches(x)
-
-
-    param_and_op_count(PatchWrapper(model),)
->>>>>>> 68b7d4de
+            img, patch_size=self.patch_size, min_overlap=min_overlap, use_gaussian=use_gaussian)