import argparse

from constants import KP_MODES, FEATURE_MODES
from losses.access_losses import Losses


def get_generic_parser(description):
    parser = argparse.ArgumentParser(description=description)

    parser.add_argument('--gpu', default=0, help='gpu index to train on', type=int)
    parser.add_argument('--output', default='./results', help='output data path', type=str)
    parser.add_argument('--show', const=True, default=False,
                        help='show pyplot plots (default: plots will only be saved to disk)', nargs='?')
    parser.add_argument('--offline', const=True, default=False,
                        help='Runs the script with nohup and detaches the script. Disables the --show option. '
                             'Output logs will be saved to "./results/logs/<script_name>_<timestamp>.txt"',
                        nargs='?')
    parser.add_argument('--speed', const=True, default=False, nargs='?',
                        help='Run inference speed test (and nothing else)')

    add_training_parameters(parser)
    add_data_parameters(parser)
    add_test_parameters(parser)

    return parser


def add_training_parameters(parser):
    group = parser.add_argument_group('Training Parameters')

    group.add_argument('--epochs', default=1000, help='max. number of epochs', type=int)
    group.add_argument('--lr', default=0.001, help='learning rate', type=float)
    group.add_argument('--batch', default=32, help='batch size', type=int)
    group.add_argument('--loss', help='loss function for training. "nnunet" is cross entropy + DICE loss, '
                       '"recall" is weighted cross entropy that promotes recall.', default='nnunet',
                       type=str, choices=Losses.list())
    group.add_argument("--loss_weights", nargs='+', default=None, type=float,
                       help="Weights for the components of loss function.")
    group.add_argument('--wd', default=1e-5, help='weight decay parameter for Adam optimizer', type=float)
    group.add_argument('--scheduler', default='plateau', help='the learn rate scheduler to use', type=str,
                       choices=['cosine', 'plateau', 'none'])
    group.add_argument('--all_in_gpu', action='store_true',
                       help='load all data into GPU memory (by default, only batches are loaded)')


def add_test_parameters(parser):
    group = parser.add_argument_group('Testing Parameters')

    group.add_argument('--test_only', const=True, default=False, help='do not train model', nargs='?')
    group.add_argument('--train_only', const=True, default=False, help='do not test model', nargs='?')
    group.add_argument('--fold', default=None, type=int,
                       help='specify if only one fold should be evaluated '
                            '(needs to be in range of folds in the split file)')
    group.add_argument('--copd', const=True, default=False, nargs='?',
                       help='validate model on COPD data set (disables cross-validation and overrides speed-test option)')


def add_data_parameters(parser):
    group = parser.add_argument_group('Data Parameters')

    group.add_argument('--data', help='type of data, either fissures or lobes',
                       default='fissures', type=str, choices=['fissures', 'lobes'])
    group.add_argument('--kp_mode', default='foerstner', help='keypoint extraction mode', type=str, choices=KP_MODES)
    group.add_argument('--exclude_rhf', const=True, default=False,
                       help='exclude the right horizontal fissure from the model', nargs='?')
    group.add_argument('--split', default=None, type=str,
                       help='cross validation split file. If None: will take the dataset defaults.')
    group.add_argument('--binary', const=True, default=False, nargs='?',
                       help='make classification problem binary (only train with fissure/non-fissure labels)')


def get_dgcnn_train_parser():
    parser = get_generic_parser('Train DGCNN for lung fissure segmentation.')

    group = parser.add_argument_group('DGCNN parameters')
    group.add_argument('--k', default=40, help='number of neighbors for graph computation', type=int)
    group.add_argument('--pts', default=2048, help='number of points per forward pass', type=int)
    group.add_argument('--patch', default=None, type=str, choices=FEATURE_MODES,
                       help=f'use image patch around points as features in addition to the point coordinates')
    group.add_argument('--transformer', const=True, default=False,
                       help='use spatial transformer module in DGCNN', nargs='?')
    group.add_argument('--dynamic', const=True, default=False, nargs='?',
                       help='use dynamic graph computation in DGCNN (by default, kNN graph computed once from coords')

    parser.set_defaults(scheduler='cosine')

    return parser


def get_point_segmentation_parser():
    parser = get_dgcnn_train_parser()
    group = parser.add_argument_group('Model Choice')
    group.add_argument('--model', choices=['PointNet', 'DGCNN', 'PointTransformer'], default='DGCNN',
                       help='Choose the segmentation model class.')
    return parser


def get_dpsr_train_parser():
    parser = get_point_segmentation_parser()
    parser.description = 'Train Point Segmentation with differentiable PSR for lung fissure segmentation'

    group = parser.add_argument_group('DPSR parameters')
    group.add_argument('--res', default=(128, 128, 128), help='resolution of the PSR grid', type=int, nargs=3)
    group.add_argument('--normals_sigma', default=10, help='degree of gaussian smoothing of normals grid', type=float)
    group.add_argument('--sigma', default=10, help='degree of gaussian smoothing in DPSR', type=float)

    parser.set_defaults(loss='dpsr')

    return parser


def get_seg_cnn_train_parser():
    parser = get_generic_parser('Train 3D CNN for lung fissure segmentation.')

    group = parser.add_argument_group('3D CNN parameters')
    group.add_argument('--patch_size', help='patch size used for each dimension during training', default=96, type=int)
    group.add_argument('--spacing', default=1.5, type=float,
                       help='isotropic resample to this spacing (in mm). '
                            'Note: TotalSegmentator already are resampled to 1.5mm spacing.')

    # set defaults
    parser.set_defaults(loss='recall', scheduler='plateau', batch=8, epochs=50)

    return parser


def get_pc_ae_train_parser():
    parser = get_dgcnn_train_parser()
    parser.description = 'Train DGCNN+FoldingNet Encoder+Decoder'

    group = parser.add_argument_group('PC-AE parameters')
    group.add_argument("--latent", help="Dimensionality of latent shape code (z).", default=512, type=int)
    group.add_argument("--mesh", default=False, const=True,
                       help="Make the decoder fold a mesh instead of a point cloud.", nargs='?')
<<<<<<< HEAD
    group.add_argument("--pc_or_mesh", choices=['pc', 'mesh'], default='mesh',
                       help="Data type of the initial shape for the decoder, either point cloud or mesh plane.")
    group.add_argument("--decoder_type", default='deforming', choices=['deforming', 'folding'],
                       help="Type of the decoder can be 'deforming' decoder (residual displacements of the initial "
                            "shape) or 'folding' (original FoldingNet implementation).")
    group.add_argument("--obj", help="Only use the index of this object (use all objects per default)",
                       type=int, default=None)

    parser.set_defaults(loss='mesh', loss_weights=[1., 1., 0.1, 0.1], batch=8, k=20, dynamic=True)
=======
    group.add_argument("--deform", default=False, const=True,
                       help="Use deforming decoder instead of folding.", nargs='?')
    group.add_argument("--obj", help="Only use the index of this object (use all objects per default)", type=int,
                       default=None)
    group.add_argument("--dec_depth", help="Number of folding/deforming layers in the decoder.", type=int, default=2)

    parser.set_defaults(loss='mesh')
>>>>>>> 68b7d4de
    return parser


def get_ae_reg_parser():
    parser = get_generic_parser('Prediction of the segmentation DGCNN to be regularized by the PC-AE (test-only).')

    group = parser.add_argument_group('AE-regularization parameters')
    group.add_argument("--seg_dir", type=str, required=True,
                       help='Directory of the cross-validation of the segmentation DGCNN.')
    group.add_argument("--ae_dir", type=str, required=True,
                       help='Directory of the cross-validation of the PC-AE.')
    group.add_argument("--sampling", choices=['farthest', 'accumulate'], default='farthest', type=str,
                       help='Sampling strategy for the AE. Farthest performs one pass with points from farthest point '
                            'sampling, accumulate samples points randomly in multiple (10) passes.')

    group.add_argument("--pad_with_random_offsets", action='store_true',
                       help='If the input point cloud contains less than the expected number of points, '
                            'pad with random offsets of existing, segmented points.')

    parser.set_defaults(test_only=True)
    return parser<|MERGE_RESOLUTION|>--- conflicted
+++ resolved
@@ -39,8 +39,6 @@
     group.add_argument('--wd', default=1e-5, help='weight decay parameter for Adam optimizer', type=float)
     group.add_argument('--scheduler', default='plateau', help='the learn rate scheduler to use', type=str,
                        choices=['cosine', 'plateau', 'none'])
-    group.add_argument('--all_in_gpu', action='store_true',
-                       help='load all data into GPU memory (by default, only batches are loaded)')
 
 
 def add_test_parameters(parser):
@@ -132,7 +130,6 @@
     group.add_argument("--latent", help="Dimensionality of latent shape code (z).", default=512, type=int)
     group.add_argument("--mesh", default=False, const=True,
                        help="Make the decoder fold a mesh instead of a point cloud.", nargs='?')
-<<<<<<< HEAD
     group.add_argument("--pc_or_mesh", choices=['pc', 'mesh'], default='mesh',
                        help="Data type of the initial shape for the decoder, either point cloud or mesh plane.")
     group.add_argument("--decoder_type", default='deforming', choices=['deforming', 'folding'],
@@ -140,17 +137,9 @@
                             "shape) or 'folding' (original FoldingNet implementation).")
     group.add_argument("--obj", help="Only use the index of this object (use all objects per default)",
                        type=int, default=None)
+    group.add_argument("--dec_depth", help="Number of folding/deforming layers in the decoder.", type=int, default=2)
 
     parser.set_defaults(loss='mesh', loss_weights=[1., 1., 0.1, 0.1], batch=8, k=20, dynamic=True)
-=======
-    group.add_argument("--deform", default=False, const=True,
-                       help="Use deforming decoder instead of folding.", nargs='?')
-    group.add_argument("--obj", help="Only use the index of this object (use all objects per default)", type=int,
-                       default=None)
-    group.add_argument("--dec_depth", help="Number of folding/deforming layers in the decoder.", type=int, default=2)
-
-    parser.set_defaults(loss='mesh')
->>>>>>> 68b7d4de
     return parser
 
 
