--- conflicted
+++ resolved
@@ -3,7 +3,6 @@
 import torch
 from matplotlib import pyplot as plt
 from pytorch3d.loss import chamfer_distance
-from torch.utils.data import DataLoader
 
 from cli.cli_args import get_pc_ae_train_parser
 from cli.cli_utils import load_args_for_testing, store_args
@@ -14,13 +13,8 @@
 from utils.model_utils import param_and_op_count
 from train_point_segmentation import run, write_results
 from utils.detached_run import maybe_run_detached_cli
-<<<<<<< HEAD
 from utils.general_utils import new_dir, pt3d_to_o3d_meshes
 from utils.visualization import point_cloud_on_axis, trimesh_on_axis, color_2d_points_bremm, color_2d_mesh_bremm
-=======
-from utils.general_utils import new_dir, pt3d_to_o3d_meshes, get_device
-from visualization import point_cloud_on_axis, trimesh_on_axis, color_2d_points_bremm, color_2d_mesh_bremm
->>>>>>> 68b7d4de
 
 
 def normalize_pc_zstd(pc):
@@ -70,12 +64,9 @@
     all_mean_sdsd = torch.zeros_like(chamfer_dists)
     all_hd_assd = torch.zeros_like(chamfer_dists)
     all_hd95_assd = torch.zeros_like(chamfer_dists)
-
-    dl = DataLoader(ds, batch_size=1, shuffle=False, collate_fn=ds.get_batch_collate_fn())
-
-    for i, batch in enumerate(dl):
-        x, _ = batch
-        x = x.to(device)
+    for i in range(len(ds)):
+        x, _ = ds[i]
+        x = x.unsqueeze(0).to(device)
 
         with torch.no_grad():
             x_reconstruct = model(x)
@@ -162,20 +153,14 @@
     # configure dataset
     mesh_dir = IMG_DIR_TS_PREPROC
 
-    ds = SampleFromMeshDS(mesh_dir, args.pts, fixed_object=args.obj, lobes=args.data == 'lobes', mesh_as_target=args.mesh,
-                          device=get_device(args.gpu), all_to_device=get_device(args.gpu) if args.all_in_gpu else 'cpu')
+    ds = SampleFromMeshDS(mesh_dir, args.pts, fixed_object=args.obj, lobes=args.data == 'lobes', mesh_as_target=args.mesh)
 
     # configure model
     if not args.mesh and not args.loss == 'mesh':
         raise ValueError('Cannot compute mesh loss for non-mesh reconstructions of the AE.')
 
-<<<<<<< HEAD
     model = DGCNNFoldingNet(k=args.k, n_embedding=args.latent, n_input_points=args.pts, decode_mesh=args.mesh,
-                            deform=args.decoder_type == 'deforming', static=not args.dynamic)
-=======
-    model = DGCNNFoldingNet(k=args.k, n_embedding=args.latent, shape_type=args.shape, decode_mesh=args.mesh,
-                            deform=args.deform, static=args.static, n_input_points=args.pts, dec_depth=args.dec_depth)
->>>>>>> 68b7d4de
+                            deform=args.decoder_type == 'deforming', static=not args.dynamic, dec_depth=args.dec_depth)
 
     # create output directory
     new_dir(args.output)
